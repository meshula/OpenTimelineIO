#
# Copyright 2017 Pixar Animation Studios
#
# Licensed under the Apache License, Version 2.0 (the "Apache License")
# with the following modification; you may not use this file except in
# compliance with the Apache License and the following modification to it:
# Section 6. Trademarks. is deleted and replaced with:
#
# 6. Trademarks. This License does not grant permission to use the trade
#    names, trademarks, service marks, or product names of the Licensor
#    and its affiliates, except as required to comply with Section 4(c) of
#    the License and to reproduce the content of the NOTICE file.
#
# You may obtain a copy of the Apache License at
#
#     http://www.apache.org/licenses/LICENSE-2.0
#
# Unless required by applicable law or agreed to in writing, software
# distributed under the Apache License with the above modification is
# distributed on an "AS IS" BASIS, WITHOUT WARRANTIES OR CONDITIONS OF ANY
# KIND, either express or implied. See the Apache License for the specific
# language governing permissions and limitations under the Apache License.
#

"""Unit tests for the 'console' module."""

import unittest
import sys
import os
import tempfile

try:
    # python2
    import StringIO as io
except ImportError:
    # python3
    import io

import opentimelineio as otio
import opentimelineio.test_utils as otio_test_utils
<<<<<<< HEAD
import opentimelineio.console
=======
import opentimelineio.console as otio_console
>>>>>>> 8ff8556e

SAMPLE_DATA_DIR = os.path.join(os.path.dirname(__file__), "sample_data")
SCREENING_EXAMPLE_PATH = os.path.join(SAMPLE_DATA_DIR, "screening_example.edl")


class ConsoleTester(otio_test_utils.OTIOAssertions):
    def setUp(self):
        self.saved_args = sys.argv
        self.old_stdout = sys.stdout
        self.old_stderr = sys.stderr
        sys.stdout = io.StringIO()
        sys.stderr = io.StringIO()

    def tearDown(self):
        sys.stdout = self.old_stdout
        sys.stderr = self.old_stderr
        sys.argv = self.saved_args


class OTIOStatTest(ConsoleTester, unittest.TestCase):
    def test_basic(self):
        sys.argv = ['otiostat', SCREENING_EXAMPLE_PATH]
<<<<<<< HEAD
        opentimelineio.console.otiostat.main()
        self.assertIn("top level object: Timeline.1", sys.stdout.getvalue())
=======
        otio_console.otiostat.main()
        # self.assertIn("top level object: Timeline.1", sys.stdout.getvalue())
>>>>>>> 8ff8556e


class OTIOCatTests(ConsoleTester, unittest.TestCase):
    def test_basic(self):
        sys.argv = ['otiocat', SCREENING_EXAMPLE_PATH, "-a", "rate=24.0"]
<<<<<<< HEAD
        opentimelineio.console.otiocat.main()
=======
        otio_console.otiocat.main()
>>>>>>> 8ff8556e
        self.assertIn('"name": "Example_Screening.01",', sys.stdout.getvalue())

    def test_no_media_linker(self):
        sys.argv = ['otiocat', SCREENING_EXAMPLE_PATH, "-m", "none"]
<<<<<<< HEAD
        opentimelineio.console.otiocat.main()
=======
        otio_console.otiocat.main()
>>>>>>> 8ff8556e
        self.assertIn('"name": "Example_Screening.01",', sys.stdout.getvalue())

    def test_input_argument_error(self):
        sys.argv = [
            'otiocat',
            SCREENING_EXAMPLE_PATH,
            "-a", "foobar",
        ]

        with self.assertRaises(SystemExit):
<<<<<<< HEAD
            opentimelineio.console.otiocat.main()
=======
            otio_console.otiocat.main()
>>>>>>> 8ff8556e

        # read results back in
        self.assertIn('error: adapter', sys.stderr.getvalue())

    def test_media_linker_argument_error(self):
        sys.argv = [
            'otiocat',
            SCREENING_EXAMPLE_PATH,
            "-M", "foobar",
        ]

        with self.assertRaises(SystemExit):
<<<<<<< HEAD
            opentimelineio.console.otiocat.main()
=======
            otio_console.otiocat.main()
>>>>>>> 8ff8556e

        # read results back in
        self.assertIn('error: media linker', sys.stderr.getvalue())


class OTIOConvertTests(ConsoleTester, unittest.TestCase):
    def test_basic(self):
        with tempfile.NamedTemporaryFile() as tf:
            sys.argv = [
                'otioconvert',
                '-i', SCREENING_EXAMPLE_PATH,
                '-o', tf.name,
                '-O', 'otio_json',
                '--tracks', '0',
                "-a", "rate=24",
            ]
<<<<<<< HEAD
            opentimelineio.console.otioconvert.main()
=======
            otio_console.otioconvert.main()
>>>>>>> 8ff8556e

            # read results back in
            with open(tf.name, 'r') as fi:
                self.assertIn('"name": "Example_Screening.01",', fi.read())

    def test_begin_end(self):
        with tempfile.NamedTemporaryFile() as tf:
            # begin needs to be a,b
            sys.argv = [
                'otioconvert',
                '-i', SCREENING_EXAMPLE_PATH,
                '-o', tf.name,
                '-O', 'otio_json',
                "--begin", "foobar"
            ]
            with self.assertRaises(SystemExit):
<<<<<<< HEAD
                opentimelineio.console.otioconvert.main()
=======
                otio_console.otioconvert.main()
>>>>>>> 8ff8556e

            # end requires begin
            sys.argv = [
                'otioconvert',
                '-i', SCREENING_EXAMPLE_PATH,
                '-o', tf.name,
                '-O', 'otio_json',
                "--end", "foobar"
            ]
            with self.assertRaises(SystemExit):
<<<<<<< HEAD
                opentimelineio.console.otioconvert.main()
=======
                otio_console.otioconvert.main()
>>>>>>> 8ff8556e

            # prune everything
            sys.argv = [
                'otioconvert',
                '-i', SCREENING_EXAMPLE_PATH,
                '-o', tf.name,
                '-O', 'otio_json',
                "--begin", "0,24",
                "--end", "0,24",
            ]
<<<<<<< HEAD
            opentimelineio.console.otioconvert.main()
=======
            otio_console.otioconvert.main()
>>>>>>> 8ff8556e

            # check that begin/end "," parsing is checked
            sys.argv = [
                'otioconvert',
                '-i', SCREENING_EXAMPLE_PATH,
                '-o', tf.name,
                '-O', 'otio_json',
                "--begin", "0",
                "--end", "0,24",
            ]
            with self.assertRaises(SystemExit):
<<<<<<< HEAD
                opentimelineio.console.otioconvert.main()
=======
                otio_console.otioconvert.main()
>>>>>>> 8ff8556e

            sys.argv = [
                'otioconvert',
                '-i', SCREENING_EXAMPLE_PATH,
                '-o', tf.name,
                '-O', 'otio_json',
                "--begin", "0,24",
                "--end", "0",
            ]
            with self.assertRaises(SystemExit):
<<<<<<< HEAD
                opentimelineio.console.otioconvert.main()
=======
                otio_console.otioconvert.main()
>>>>>>> 8ff8556e

            result = otio.adapters.read_from_file(tf.name, "otio_json")
            self.assertEquals(len(result.tracks[0]), 0)
            self.assertEquals(result.name, "Example_Screening.01")

    def test_input_argument_error(self):
        with tempfile.NamedTemporaryFile(suffix=".otio") as tf:
            sys.argv = [
                'otioconvert',
                '-i', SCREENING_EXAMPLE_PATH,
                '-o', tf.name,
                "-a", "foobar",
            ]

            with self.assertRaises(SystemExit):
<<<<<<< HEAD
                opentimelineio.console.otioconvert.main()
=======
                otio_console.otioconvert.main()
>>>>>>> 8ff8556e

            # read results back in
            self.assertIn('error: input adapter', sys.stderr.getvalue())

    def test_output_argument_error(self):
        with tempfile.NamedTemporaryFile() as tf:
            sys.argv = [
                'otioconvert',
                '-i', SCREENING_EXAMPLE_PATH,
                '-o', tf.name,
                '-O', 'otio_json',
                "-A", "foobar",
            ]

            with self.assertRaises(SystemExit):
<<<<<<< HEAD
                opentimelineio.console.otioconvert.main()
=======
                otio_console.otioconvert.main()
>>>>>>> 8ff8556e

            # read results back in
            self.assertIn('error: output adapter', sys.stderr.getvalue())

    def test_media_linker_argument_error(self):
        with tempfile.NamedTemporaryFile() as tf:
            sys.argv = [
                'otioconvert',
                '-i', SCREENING_EXAMPLE_PATH,
                '-o', tf.name,
                '-O', 'otio_json',
                "-m", "fake_linker",
                "-M", "somestring=foobar",
                "-M", "foobar",
            ]

            with self.assertRaises(SystemExit):
<<<<<<< HEAD
                opentimelineio.console.otioconvert.main()
=======
                otio_console.otioconvert.main()
>>>>>>> 8ff8556e

            # read results back in
            self.assertIn('error: media linker', sys.stderr.getvalue())


if __name__ == '__main__':
    unittest.main()<|MERGE_RESOLUTION|>--- conflicted
+++ resolved
@@ -38,11 +38,7 @@
 
 import opentimelineio as otio
 import opentimelineio.test_utils as otio_test_utils
-<<<<<<< HEAD
-import opentimelineio.console
-=======
 import opentimelineio.console as otio_console
->>>>>>> 8ff8556e
 
 SAMPLE_DATA_DIR = os.path.join(os.path.dirname(__file__), "sample_data")
 SCREENING_EXAMPLE_PATH = os.path.join(SAMPLE_DATA_DIR, "screening_example.edl")
@@ -65,32 +61,19 @@
 class OTIOStatTest(ConsoleTester, unittest.TestCase):
     def test_basic(self):
         sys.argv = ['otiostat', SCREENING_EXAMPLE_PATH]
-<<<<<<< HEAD
-        opentimelineio.console.otiostat.main()
-        self.assertIn("top level object: Timeline.1", sys.stdout.getvalue())
-=======
         otio_console.otiostat.main()
         # self.assertIn("top level object: Timeline.1", sys.stdout.getvalue())
->>>>>>> 8ff8556e
 
 
 class OTIOCatTests(ConsoleTester, unittest.TestCase):
     def test_basic(self):
         sys.argv = ['otiocat', SCREENING_EXAMPLE_PATH, "-a", "rate=24.0"]
-<<<<<<< HEAD
-        opentimelineio.console.otiocat.main()
-=======
         otio_console.otiocat.main()
->>>>>>> 8ff8556e
         self.assertIn('"name": "Example_Screening.01",', sys.stdout.getvalue())
 
     def test_no_media_linker(self):
         sys.argv = ['otiocat', SCREENING_EXAMPLE_PATH, "-m", "none"]
-<<<<<<< HEAD
-        opentimelineio.console.otiocat.main()
-=======
         otio_console.otiocat.main()
->>>>>>> 8ff8556e
         self.assertIn('"name": "Example_Screening.01",', sys.stdout.getvalue())
 
     def test_input_argument_error(self):
@@ -101,11 +84,7 @@
         ]
 
         with self.assertRaises(SystemExit):
-<<<<<<< HEAD
-            opentimelineio.console.otiocat.main()
-=======
             otio_console.otiocat.main()
->>>>>>> 8ff8556e
 
         # read results back in
         self.assertIn('error: adapter', sys.stderr.getvalue())
@@ -118,11 +97,7 @@
         ]
 
         with self.assertRaises(SystemExit):
-<<<<<<< HEAD
-            opentimelineio.console.otiocat.main()
-=======
             otio_console.otiocat.main()
->>>>>>> 8ff8556e
 
         # read results back in
         self.assertIn('error: media linker', sys.stderr.getvalue())
@@ -139,11 +114,7 @@
                 '--tracks', '0',
                 "-a", "rate=24",
             ]
-<<<<<<< HEAD
-            opentimelineio.console.otioconvert.main()
-=======
             otio_console.otioconvert.main()
->>>>>>> 8ff8556e
 
             # read results back in
             with open(tf.name, 'r') as fi:
@@ -160,11 +131,7 @@
                 "--begin", "foobar"
             ]
             with self.assertRaises(SystemExit):
-<<<<<<< HEAD
-                opentimelineio.console.otioconvert.main()
-=======
-                otio_console.otioconvert.main()
->>>>>>> 8ff8556e
+                otio_console.otioconvert.main()
 
             # end requires begin
             sys.argv = [
@@ -175,11 +142,7 @@
                 "--end", "foobar"
             ]
             with self.assertRaises(SystemExit):
-<<<<<<< HEAD
-                opentimelineio.console.otioconvert.main()
-=======
-                otio_console.otioconvert.main()
->>>>>>> 8ff8556e
+                otio_console.otioconvert.main()
 
             # prune everything
             sys.argv = [
@@ -190,11 +153,7 @@
                 "--begin", "0,24",
                 "--end", "0,24",
             ]
-<<<<<<< HEAD
-            opentimelineio.console.otioconvert.main()
-=======
             otio_console.otioconvert.main()
->>>>>>> 8ff8556e
 
             # check that begin/end "," parsing is checked
             sys.argv = [
@@ -206,11 +165,7 @@
                 "--end", "0,24",
             ]
             with self.assertRaises(SystemExit):
-<<<<<<< HEAD
-                opentimelineio.console.otioconvert.main()
-=======
-                otio_console.otioconvert.main()
->>>>>>> 8ff8556e
+                otio_console.otioconvert.main()
 
             sys.argv = [
                 'otioconvert',
@@ -221,11 +176,7 @@
                 "--end", "0",
             ]
             with self.assertRaises(SystemExit):
-<<<<<<< HEAD
-                opentimelineio.console.otioconvert.main()
-=======
-                otio_console.otioconvert.main()
->>>>>>> 8ff8556e
+                otio_console.otioconvert.main()
 
             result = otio.adapters.read_from_file(tf.name, "otio_json")
             self.assertEquals(len(result.tracks[0]), 0)
@@ -241,11 +192,7 @@
             ]
 
             with self.assertRaises(SystemExit):
-<<<<<<< HEAD
-                opentimelineio.console.otioconvert.main()
-=======
-                otio_console.otioconvert.main()
->>>>>>> 8ff8556e
+                otio_console.otioconvert.main()
 
             # read results back in
             self.assertIn('error: input adapter', sys.stderr.getvalue())
@@ -261,11 +208,7 @@
             ]
 
             with self.assertRaises(SystemExit):
-<<<<<<< HEAD
-                opentimelineio.console.otioconvert.main()
-=======
-                otio_console.otioconvert.main()
->>>>>>> 8ff8556e
+                otio_console.otioconvert.main()
 
             # read results back in
             self.assertIn('error: output adapter', sys.stderr.getvalue())
@@ -283,11 +226,7 @@
             ]
 
             with self.assertRaises(SystemExit):
-<<<<<<< HEAD
-                opentimelineio.console.otioconvert.main()
-=======
-                otio_console.otioconvert.main()
->>>>>>> 8ff8556e
+                otio_console.otioconvert.main()
 
             # read results back in
             self.assertIn('error: media linker', sys.stderr.getvalue())
