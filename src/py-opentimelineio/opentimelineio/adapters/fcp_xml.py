--- conflicted
+++ resolved
@@ -41,7 +41,6 @@
     # Python 3
     import urllib.parse as urllib_parse
 
-<<<<<<< HEAD
 # Same with the ABC classes from collections
 try:
     # Python 3
@@ -50,7 +49,7 @@
     # Python 2.7
     from collections import Mapping
 
-from opentimelineio import (
+from .. import (
     core,
     opentime,
     schema,
@@ -58,13 +57,6 @@
 
 # namespace to use for metadata
 META_NAMESPACE = 'fcp_xml'
-=======
-from .. import (
-    opentime,
-    core,
-    schema,
-)
->>>>>>> 8ff8556e
 
 # Regex to match identifiers like clipitem-22
 ID_RE = re.compile(r"^(?P<tag>[a-zA-Z]*)-(?P<id>\d*)$")
@@ -183,7 +175,6 @@
     except KeyError:
         pass
 
-<<<<<<< HEAD
     return info_string
 
 
@@ -249,39 +240,6 @@
     """
     if context is not None:
         local_context = context.context_pushing_element(tc_element)
-=======
-def _populate_backreference_map(item, br_map):
-    if isinstance(item, core.MediaReference):
-        tag = 'file'
-    elif isinstance(item, schema.Track):
-        tag = 'sequence'
-    else:
-        tag = None
-
-    if isinstance(item, schema.ExternalReference):
-        item_hash = hash(str(item.target_url))
-    elif isinstance(item, schema.MissingReference):
-        item_hash = 'missing_ref'
-    else:
-        item_hash = hash(id(item))
-
-    # skip unspecified tags
-    if tag is not None:
-        br_map[tag].setdefault(
-            item_hash,
-            1 if not br_map[tag] else max(br_map[tag].values()) + 1
-        )
-
-    # populate children
-    if isinstance(item, schema.Timeline):
-        for sub_item in item.tracks:
-            _populate_backreference_map(sub_item, br_map)
-    elif isinstance(
-        item,
-        (schema.Clip, schema.Gap, schema.Transition)
-    ):
-        pass
->>>>>>> 8ff8556e
     else:
         local_context = _Context(tc_element)
 
@@ -291,36 +249,10 @@
     # Try using the display format and frame number
     frame = tc_element.find("./frame")
 
-<<<<<<< HEAD
     # Use frame number, if available
     if frame is not None:
         frame_num = int(frame.text)
         return opentime.RationalTime(frame_num, rate)
-=======
-    def singleton_decorator(func):
-        @functools.wraps(func)
-        def wrapper(item, *args, **kwargs):
-            br_map = args[-1]
-            if isinstance(item, schema.ExternalReference):
-                item_hash = hash(str(item.target_url))
-            elif isinstance(item, schema.MissingReference):
-                item_hash = 'missing_ref'
-            else:
-                item_hash = item.__hash__()
-            item_id = br_map[tag].get(item_hash, None)
-            if item_id is not None:
-                return cElementTree.Element(
-                    tag,
-                    id='{}-{}'.format(tag, item_id)
-                )
-            item_id = br_map[tag].setdefault(
-                item_hash,
-                1 if not br_map[tag] else max(br_map[tag].values()) + 1
-            )
-            elem = func(item, *args, **kwargs)
-            elem.attrib['id'] = '{}-{}'.format(tag, item_id)
-            return elem
->>>>>>> 8ff8556e
 
     # If a TC string is provided, parse rate from it
     tc_string_element = tc_element.find("./string")
@@ -396,14 +328,6 @@
         value = int((start + end) / 2)
 
     return opentime.RationalTime(value, rate)
-<<<<<<< HEAD
-=======
-
-
-# -----------------------
-# parsing single track
-# -----------------------
->>>>>>> 8ff8556e
 
 
 def _xml_tree_to_dict(node, ignore_tags=None, omit_timing=True):
@@ -424,7 +348,6 @@
     :param ignore_tags: A collection of tagnames to skip when converting.
     :param omit_timing: If ``True``, omits timing-specific tags.
 
-<<<<<<< HEAD
     :return: The dictionary representation.
     """
     if node.tag == "timecode":
@@ -439,34 +362,6 @@
         collections.OrderedDict(
             ("@{}".format(k), v) for k, v in node.attrib.items()
         )
-=======
-    frame_e = file_e.find('./timecode/frame')
-    if frame_e is not None:
-        start_time = opentime.RationalTime(
-            int(frame_e.text),
-            timecode_rate)
-    else:
-        start_time = opentime.from_timecode(
-            file_e.find('./timecode/string').text,
-            timecode_rate)
-
-    duration_e = file_e.find('./duration')
-    if duration_e is not None:
-        duration = opentime.RationalTime(
-            int(duration_e.text),
-            file_rate)
-    else:
-        duration = opentime.RationalTime(0, file_rate)
-
-    available_range = opentime.TimeRange(
-        start_time=start_time,
-        duration=duration
-    )
-
-    return schema.ExternalReference(
-        target_url=url.strip(),
-        available_range=available_range
->>>>>>> 8ff8556e
     )
 
     # Now traverse the child tags
@@ -506,20 +401,10 @@
     return out_dict
 
 
-<<<<<<< HEAD
 def _dict_to_xml_tree(data_dict, tag):
     """
     Given a dictionary, returns an element tree storing the data. This is the
     inverse of :func:`_xml_tree_to_dict`.
-=======
-    source_range = opentime.TimeRange(
-        start_time=opentime.RationalTime(in_frame, track_rate),
-        duration=opentime.RationalTime(
-            out_frame - in_frame,
-            track_rate
-        )
-    )
->>>>>>> 8ff8556e
 
     Any key/value pairs in the dictionary heirarchy where the key is prefixed
     with ``@`` will be treated as attributes on the containing element.
@@ -527,7 +412,6 @@
     .. note:: This will automatically omit some kinds of metadata it should
     be up to the xml building functions to manage (such as timecode and id).
 
-<<<<<<< HEAD
     :param data_dict: The dictionary to turn into an XML tree.
     :param tag: The tag name to use for the top-level element.
 
@@ -536,11 +420,6 @@
     top_attributes = collections.OrderedDict(
         (k[1:], v) for k, v in data_dict.items()
         if k != "@id" and k.startswith("@")
-=======
-    clip = schema.Clip(name=name, source_range=source_range)
-    clip.markers.extend(
-        [_parse_marker(m, rate) for m in markers]
->>>>>>> 8ff8556e
     )
     top_element = cElementTree.Element(tag, **top_attributes)
 
@@ -592,19 +471,8 @@
     if item_meta:
         return _dict_to_xml_tree(item_meta, tag)
 
-<<<<<<< HEAD
     return cElementTree.Element(tag)
 
-=======
-    # source_start in xml is taken relative to the start of the media, whereas
-    # we want the absolute start time, taking into account the timecode
-    start_time = opentime.RationalTime(in_frame, item_rate) + timecode
-
-    source_range = opentime.TimeRange(
-        start_time=start_time.rescaled_to(item_rate),
-        duration=opentime.RationalTime(out_frame - in_frame, item_rate)
-    )
->>>>>>> 8ff8556e
 
 def _get_or_create_subelement(parent_element, tag):
     """
@@ -620,14 +488,6 @@
 
     return sub_element
 
-<<<<<<< HEAD
-=======
-    clip = schema.Clip(
-        name=name,
-        media_reference=media_reference,
-        source_range=source_range
-    )
->>>>>>> 8ff8556e
 
 def _make_pretty_string(tree_e):
     # most of the parsing in this adapter is done with cElementTree because it
@@ -643,7 +503,6 @@
     """
     Creates an :class:`schema.Marker` for the provided element.
 
-<<<<<<< HEAD
     :param marker_element: The XML element for the marker.
     :param rate: The rate for the object the marker is attached to.
 
@@ -654,17 +513,6 @@
     #       could be inherited?
     marker_in = opentime.RationalTime(
         float(marker_element.find("./in").text), rate
-=======
-def _parse_transition_item(transition_item, element_map):
-    rate = _parse_rate(transition_item, element_map)
-    start = opentime.RationalTime(
-        int(transition_item.find('./start').text),
-        rate
-    )
-    end = opentime.RationalTime(
-        int(transition_item.find('./end').text),
-        rate
->>>>>>> 8ff8556e
     )
     marker_out_value = float(marker_element.find("./out").text)
     if marker_out_value > 0:
@@ -680,17 +528,9 @@
     md_dict = _xml_tree_to_dict(marker_element, {"in", "out", "name"})
     metadata = {META_NAMESPACE: md_dict} if md_dict else None
 
-<<<<<<< HEAD
     return schema.Marker(
         name=_name_from_element(marker_element),
         marked_range=marker_range,
-=======
-    transition = schema.Transition(
-        name=transition_item.find('./effect/name').text,
-        transition_type=schema.TransitionTypes.SMPTE_Dissolve,
-        in_offset=cut_point - start,
-        out_offset=end - cut_point,
->>>>>>> 8ff8556e
         metadata=metadata
     )
 
@@ -713,14 +553,6 @@
 
     return [marker_for_element(e, rate) for e in element.iterfind("./marker")]
 
-<<<<<<< HEAD
-=======
-    track.source_range = opentime.TimeRange(
-        start_time=opentime.RationalTime(in_frame, source_rate),
-        duration=opentime.RationalTime(out_frame - in_frame, source_rate)
-    )
-    return track
->>>>>>> 8ff8556e
 
 class FCP7XMLParser:
     """
@@ -977,17 +809,9 @@
             track.append(track_item)
             current_timeline_time = item_range.end_time_exclusive()
 
-<<<<<<< HEAD
             # Stash the element for the next iteration if it's a transition
             if item_element.tag == "transitionitem":
                 head_transition_element = item_element
-=======
-def _parse_top_level_track(track_e, kind, rate, element_map):
-    track = schema.Track(kind=kind)
-    track_items = [
-        item for item in track_e if item.tag in ('clipitem', 'transitionitem')
-    ]
->>>>>>> 8ff8556e
 
         return track
 
@@ -996,7 +820,6 @@
         Given a file XML element, returns the
         :class`schema.ExternalReference`.
 
-<<<<<<< HEAD
         :param file_element: The file xml element.
         :param context: The parent context dictionary.
 
@@ -1151,52 +974,6 @@
         else:
             name = "unknown-{}".format(item_element.tag)
             item = core.Item(name=name, source_range=item_range)
-=======
-    last_clip_end = opentime.RationalTime(rate=rate)
-    for track_item in track_items:
-        clip_item_index = list(track_e).index(track_item)
-        start = opentime.RationalTime(
-            int(track_item.find('./start').text),
-            rate
-        )
-        end = opentime.RationalTime(
-            int(track_item.find('./end').text),
-            rate
-        )
-
-        # start time and end time on the timeline can be set to -1. This means
-        # that there is a transition at that end of the clip-item. So the time
-        # on the timeline has to be taken from that object.
-        transition_offsets = [
-            opentime.RationalTime(rate=rate),
-            opentime.RationalTime(rate=rate)
-        ]
-
-        if track_item.tag == 'clipitem':
-            if start.value == -1:
-                in_transition = list(track_e)[clip_item_index - 1]
-                start = _get_transition_cut_point(in_transition, element_map)
-                transition_offsets[0] = start - opentime.RationalTime(
-                    int(in_transition.find('./start').text),
-                    _parse_rate(in_transition, element_map)
-                )
-            if end.value == -1:
-                out_transition = list(track_e)[clip_item_index + 1]
-                end = _get_transition_cut_point(out_transition, element_map)
-                transition_offsets[1] = opentime.RationalTime(
-                    int(out_transition.find('./end').text),
-                    _parse_rate(out_transition, element_map)
-                ) - end
-
-        # see if we need to add a gap before this clip-item
-        gap_time = start - last_clip_end
-        last_clip_end = end
-        if gap_time.value > 0:
-            gap_range = opentime.TimeRange(
-                duration=gap_time.rescaled_to(rate)
-            )
-            track.append(schema.Gap(source_range=gap_range))
->>>>>>> 8ff8556e
 
         if metadata_dict:
             item.metadata.setdefault(META_NAMESPACE, {}).update(metadata_dict)
@@ -1268,7 +1045,6 @@
         markers = markers_from_element(clipitem_element, context)
         item.markers.extend(markers)
 
-<<<<<<< HEAD
         # Find the in time (source time relative to media start)
         clip_rate = _rate_from_context(local_context)
         in_value = float(clipitem_element.find('./in').text)
@@ -1283,20 +1059,6 @@
             soure_start_time.rescaled_to(clip_rate),
             duration.rescaled_to(clip_rate),
         )
-=======
-def _parse_marker(marker, rate):
-    marker_range = opentime.TimeRange(
-        start_time=opentime.RationalTime(
-            int(marker.find('./in').text), rate
-        )
-    )
-    metadata = {META_NAMESPACE: {'comment': marker.find('./comment').text}}
-    return schema.Marker(
-        name=marker.find('./name').text or "",
-        marked_range=marker_range,
-        metadata=metadata
-    )
->>>>>>> 8ff8556e
 
         item.source_range = source_range
 
@@ -1319,7 +1081,6 @@
         """
         effect_element = filter_element.find("./effect")
 
-<<<<<<< HEAD
         if effect_element is None:
             raise ValueError(
                 "could not find effect in filter: {}".format(filter_element)
@@ -1333,27 +1094,6 @@
             name,
             metadata={META_NAMESPACE: effect_metadata},
         )
-=======
-    stack = schema.Stack(name=track.find('./name').text)
-
-    stack.extend(
-        _parse_top_level_track(
-            t,
-            schema.TrackKind.Video, track_rate, element_map
-        )
-        for t in video_tracks
-    )
-    stack.extend(
-        _parse_top_level_track(
-            t,
-            schema.TrackKind.Audio,
-            track_rate, element_map
-        )
-        for t in audio_tracks
-        if _is_primary_audio_channel(t)
-    )
-    stack.markers.extend(_parse_marker(m, track_rate) for m in markers)
->>>>>>> 8ff8556e
 
     def transition_for_element(self, item_element, context):
         """
@@ -1362,7 +1102,6 @@
         :param item_element: The element to create a transition for.
         :param context: The parent context for the element.
 
-<<<<<<< HEAD
         :return: The :class:`schema.Transition` instance.
         """
         # start and end times are in the parent's rate
@@ -1376,15 +1115,6 @@
             rate
         )
         cut_point = _transition_cut_point(item_element, context)
-=======
-def _parse_timeline(track, element_map):
-    track = _resolved_backreference(track, 'sequence', element_map)
-    track_rate = _parse_rate(track, element_map)
-    timeline = schema.Timeline(name=track.find('./name').text)
-    timeline.global_start_time = opentime.RationalTime(0, track_rate)
-    timeline.tracks = _parse_track(track, element_map)
-    return timeline
->>>>>>> 8ff8556e
 
         transition = schema.Transition(
             name=item_element.find('./effect/name').text,
@@ -1393,14 +1123,7 @@
             out_offset=end - cut_point,
         )
 
-<<<<<<< HEAD
         return transition
-=======
-def _parse_collection(tracks, element_map):
-    collection = schema.SerializableCollection(name='tracks')
-    collection.extend([_parse_timeline(s, element_map) for s in tracks])
-    return collection
->>>>>>> 8ff8556e
 
 
 # ------------------------
@@ -1739,24 +1462,8 @@
     )
 
     # timecode
-<<<<<<< HEAD
     ref_tc_metadata = media_reference.metadata.get(META_NAMESPACE, {}).get(
         "timecode"
-=======
-    timecode = available_range.start_time
-    timecode_e = _insert_new_sub_element(file_e, 'timecode')
-    timecode_e.append(_build_rate(timecode))
-    # TODO: This assumes the rate on the start_time is the framerate
-    _insert_new_sub_element(
-        timecode_e,
-        'string',
-        text=opentime.to_timecode(timecode, rate=timecode.rate)
-    )
-    _insert_new_sub_element(
-        timecode_e,
-        'frame',
-        text='{:.0f}'.format(timecode.value)
->>>>>>> 8ff8556e
     )
     tc_element = _build_timecode_from_metadata(
         available_range.start_time, ref_tc_metadata
@@ -1860,10 +1567,6 @@
         )
     )
     clip_item_e.extend([_build_marker(m) for m in clip_item.markers])
-<<<<<<< HEAD
-=======
-    timecode = opentime.RationalTime(0, timeline_range.start_time.rate)
->>>>>>> 8ff8556e
 
     _build_item_timings(
         clip_item_e,
@@ -2164,18 +1867,11 @@
     audio_e = _get_or_create_subelement(media_e, 'audio')
 
     for track in stack:
-<<<<<<< HEAD
         track_elements = _build_top_level_track(track, track_rate, br_map)
         if track.kind == schema.TrackKind.Video:
             video_e.append(track_elements)
         elif track.kind == schema.TrackKind.Audio:
             audio_e.append(track_elements)
-=======
-        if track.kind == schema.TrackKind.Video:
-            video_e.append(_build_top_level_track(track, track_rate, br_map))
-        elif track.kind == schema.TrackKind.Audio:
-            audio_e.append(_build_top_level_track(track, track_rate, br_map))
->>>>>>> 8ff8556e
 
     for marker in stack.markers:
         sequence_e.append(_build_marker(marker))
